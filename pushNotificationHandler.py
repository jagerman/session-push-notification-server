--- conflicted
+++ resolved
@@ -206,17 +206,14 @@
 
         for pubkey in self.pubkey_token_dict.keys():
             if pubkey not in self.last_hash.keys():
-<<<<<<< HEAD
                 self.last_hash[pubkey] = {LASTHASH: '', EXPIRATION: 0}
+            if pubkey not in self.pushed_messages.keys():
+                self.pushed_messages[pubkey] = set()
+
         for closed_group in self.closed_group_dict.keys():
             if closed_group not in self.last_hash.keys():
                 self.last_hash[closed_group] = {LASTHASH: '', EXPIRATION: 0}
-=======
-                self.last_hash[pubkey] = {LASTHASH: '',
-                                          EXPIRATION: 0}
-            if pubkey not in self.pushed_messages.keys():
-                self.pushed_messages[pubkey] = set()
->>>>>>> d28466d9
+
 
         self.logger.info("start to load swarms")
         if os.path.isfile(SWARM_DB):
@@ -341,6 +338,7 @@
     async def send_push_notification(self):
 
         def generate_notifications(session_id):
+
             for token in self.pubkey_token_dict[session_id]:
                 if is_iOS_device_token(token):
                     alert = PayloadAlert(title='Session', body='You\'ve got a new message')
@@ -366,9 +364,6 @@
             await asyncio.sleep(1)
         self.logger.info('Start to fetch and push')
         while not self.stop_running:
-            for i in range(30):
-                await asyncio.sleep(1)
-
             notifications_iOS = []
             notifications_Android = []
             raw_messages = await self.fetch_messages()
@@ -385,12 +380,16 @@
                         new_messages.remove(messages[i])
                 for message in new_messages:
                     message_expiration = process_expiration(message['expiration'])
-<<<<<<< HEAD
-                    current_time = int(round(time.time() * 1000))
-                    if message_expiration <= self.last_hash[pubkey][EXPIRATION]:
+                    if not should_notify_for_message(message_expiration):
+                        self.logger.info("Ignore message with invalid expiration to " + pubkey)
                         continue
-                    if message_expiration - current_time < 23.9 * 60 * 60 * 1000:
+                    # Python set can only store hashable data structure
+                    # dict is not hashable, but tuple is
+                    message_tuple = tuple(message.items())
+                    if message_tuple in self.pushed_messages[pubkey]:
+                        self.logger.info("Ignore pushed message to " + pubkey)
                         continue
+                    self.pushed_messages[pubkey].add(message_tuple)
                     if pubkey in self.closed_group_dict.keys():
                         # generate notification for closed groups
                         for member in list(self.closed_group_dict[pubkey]):
@@ -407,41 +406,14 @@
                                     continue
                             self.logger.info("New PN to closed group " + pubkey + " to member " + member)
                             generate_notifications(member)
-
                     else:
                         # generate notification for individual
                         self.logger.info("New PN to individual " + pubkey)
                         generate_notifications(pubkey)
-                    self.last_hash[pubkey] = {LASTHASH: message['hash'],
-                                              EXPIRATION: message_expiration}
-=======
-                    if not should_notify_for_message(message_expiration):
-                        self.logger.info("Ignore message with invalid expiration to " + pubkey)
-                        continue
-                    # Python set can only store hashable data structure
-                    # dict is not hashable, but tuple is
-                    message_tuple = tuple(message.items())
-                    if message_tuple in self.pushed_messages[pubkey]:
-                        self.logger.info("Ignore pushed message to " + pubkey)
-                        continue
-                    self.pushed_messages[pubkey].add(message_tuple)
-                    for token in self.pubkey_token_dict[pubkey]:
-                        self.logger.info("New PN to " + pubkey)
-                        if is_iOS_device_token(token):
-                            alert = PayloadAlert(title='Session', body='You\'ve got a new message')
-                            payload = Payload(alert=alert, badge=1, sound="default",
-                                              mutable_content=True, category="SECRET",
-                                              custom={'ENCRYPTED_DATA': message['data']})
-                            notifications_iOS.append(Notification(token=token, payload=payload))
-                        else:
-                            notification = messaging.Message(data={'ENCRYPTED_DATA': message['data']},
-                                                             token=token)
-                            notifications_Android.append(notification)
                 if len(new_messages) > 0:
                     last_message = new_messages[-1]
                     last_message_expiration = process_expiration(last_message['expiration'])
                     self.last_hash[pubkey] = {LASTHASH: last_message['hash'],
                                               EXPIRATION: last_message_expiration}
->>>>>>> d28466d9
             self.execute_push_iOS(notifications_iOS, NotificationPriority.Immediate)
             self.execute_push_Android(notifications_Android)
