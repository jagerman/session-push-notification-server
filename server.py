import signal
import urllib3
import resource
import json
import http
import logging

from flask import Flask, request, jsonify, abort
from flask_httpauth import HTTPBasicAuth
from werkzeug.security import generate_password_hash, check_password_hash
from tornado.wsgi import WSGIContainer
from tornado.httpserver import HTTPServer
from tornado.ioloop import IOLoop

from taskRunner import TaskRunner
from const import *
<<<<<<< HEAD
from lokiLogger import LokiLogger
from utils import decrypt, encrypt, make_symmetric_key, onion_request_data_handler, onion_request_v4_data_handler, DeviceType, is_ios_device_token
from databaseHelperV2 import DatabaseHelperV2
from observer import Observer
=======
from utils import decrypt, encrypt, make_symmetric_key, onion_request_data_handler, onion_request_v4_data_handler
from tools.lokiLogger import LokiLogger
from tools.databaseHelperV2 import DatabaseHelperV2
from tools.pushNotificationHandler import PushNotificationHelperV2
>>>>>>> cf51f63d
from crypto import parse_junk

resource.setrlimit(resource.RLIMIT_NOFILE, (65536, 65536))
urllib3.disable_warnings()


def handle_exit(sig, frame):
    runner.stop_tasks()
    loop.stop()
    raise SystemExit


app = Flask(__name__)
auth = HTTPBasicAuth()
password_hash = generate_password_hash("^nfe+Lv+2d-2W!B8A+E-rdy^UJmq5#8D")  # your password
loop = IOLoop.instance()
signal.signal(signal.SIGTERM, handle_exit)

<<<<<<< HEAD
# PN approach V2 #
PN_helper_v2 = PushNotificationHelperV2(logger, database_helper, observer)
=======
runner = TaskRunner()
>>>>>>> cf51f63d


def register_v2(args):
    device_token = None
    session_id = None
    if TOKEN in args:
        device_token = args[TOKEN]
    if PUBKEY in args:
        session_id = args[PUBKEY]
    if DEVICE_TYPE in args:
        device_type = DeviceType(args[DEVICE_TYPE])
    else:
        device_type = DeviceType.iOS if is_ios_device_token(device_token) else DeviceType.Android

    if device_token and session_id:
<<<<<<< HEAD
        PN_helper_v2.register(device_token, session_id, device_type)
=======
        PushNotificationHelperV2().register(device_token, session_id)
>>>>>>> cf51f63d
        return 1, SUCCESS
    else:
        LokiLogger().logger.info("Onion routing register error")
        raise Exception(PARA_MISSING)


def unregister(args):
    device_token = None
    if TOKEN in args:
        device_token = args[TOKEN]

    if device_token:
        session_id = PushNotificationHelperV2().unregister(device_token)
        if session_id:
            return 1, SUCCESS
        else:
            return 0, "Session id was not registered before."
    else:
        LokiLogger().logger.info("Onion routing unregister error")
        raise Exception(PARA_MISSING)


def subscribe_closed_group(args):
    closed_group_id = None
    session_id = None
    if PUBKEY in args:
        session_id = args[PUBKEY]
    if CLOSED_GROUP in args:
        closed_group_id = args[CLOSED_GROUP]

    if closed_group_id and session_id:
        PushNotificationHelperV2().subscribe_closed_group(closed_group_id, session_id)
        return 1, SUCCESS
    else:
        LokiLogger().logger.info("Onion routing subscribe closed group error")
        raise Exception(PARA_MISSING)


def unsubscribe_closed_group(args):
    closed_group_id = None
    session_id = None
    if PUBKEY in args:
        session_id = args[PUBKEY]
    if CLOSED_GROUP in args:
        closed_group_id = args[CLOSED_GROUP]

    if closed_group_id and session_id:
        closed_group = PushNotificationHelperV2().unsubscribe_closed_group(closed_group_id, session_id)
        if closed_group:
            return 1, SUCCESS
        else:
            return 0, "Cannot find the closed group id on PN server."
    else:
        LokiLogger().logger.info("Onion routing unsubscribe closed group error")
        raise Exception(PARA_MISSING)


def notify(args):
    session_id = None
    data = None
    if SEND_TO in args:
        session_id = args[SEND_TO]
    if DATA in args:
        data = args[DATA]

    if session_id and data:
        PushNotificationHelperV2().add_message_to_queue(args)
        return 1, SUCCESS
    else:
        raise Exception(PARA_MISSING)


Routing = {'register': register_v2,
           'unregister': unregister,
           'subscribe_closed_group': subscribe_closed_group,
           'unsubscribe_closed_group': unsubscribe_closed_group,
           'notify': notify}


def onion_request_v4_body_handler(parameters):
    try:
        endpoint = parameters['endpoint']
        if endpoint.startswith('/'):
            endpoint = endpoint[1:]

        if debug_mode:
            LokiLogger().logger.info(parameters)
        func = Routing[endpoint]
        code, message = func(parameters)
        body = json.dumps({CODE: code, MSG: message})
        response = json.dumps({CODE: 200, HEADERS: {'content-type': 'application/json'}})

    except Exception as e:
        LokiLogger().logger.error(e)
        body = json.dumps({CODE: 0, MSG: str(e)})
        response = json.dumps({CODE: 400, HEADERS: {'content-type': 'application/json'}})

    v4response = b''.join(
        (b'l', str(len(response)).encode(), b':', response.encode(), str(len(body)).encode(), b':', body.encode(), b'e')
    )
    return v4response


def onion_request_body_handler(body):
    ciphertext = None
    ephemeral_pubkey = None
    symmetric_key = None
    response = json.dumps({STATUS: 400,
                           BODY: {CODE: 0,
                                  MSG: PARA_MISSING}})
    if CIPHERTEXT in body:
        ciphertext = body[CIPHERTEXT]
    if EPHEMERAL in body:
        ephemeral_pubkey = body[EPHEMERAL]

    if ephemeral_pubkey:
        symmetric_key = make_symmetric_key(ephemeral_pubkey)
    else:
        LokiLogger().logger.error("Client public key is None.")
        LokiLogger().logger.error(f"This request is from {request.environ.get('HTTP_X_REAL_IP')}.")
        abort(400)

    if ciphertext and symmetric_key:
        try:
            parameters = json.loads(decrypt(ciphertext, symmetric_key).decode('utf-8'))
            args = json.loads(parameters['body'])
            if debug_mode:
                LokiLogger().logger.info(parameters)
            func = Routing[parameters['endpoint']]
            code, message = func(args)
            response = json.dumps({STATUS: 200,
                                   BODY: {CODE: code,
                                          MSG: message}})
        except Exception as e:
            LokiLogger().logger.error(e)
            response = json.dumps({STATUS: 400,
                                   BODY: {CODE: 0,
                                          MSG: str(e)}})
    else:
        LokiLogger().logger.error("Ciphertext or symmetric key is None.")
        abort(400)
    return jsonify({RESULT: encrypt(response, symmetric_key)})


@app.route('/loki/v2/lsrpc', methods=[POST])
def onion_request_v2():
    body = {}
    if request.data:
        body = onion_request_data_handler(request.data)
    else:
        LokiLogger().logger.error(request.form)
    return onion_request_body_handler(body)


@app.route('/oxen/v4/lsrpc', methods=[POST])
def onion_request_v4():
    junk = None

    try:
        junk = parse_junk(request.data)
    except RuntimeError as e:
        app.logger.warning("Failed to decrypt onion request: {}".format(e))
        abort(http.HTTPStatus.BAD_REQUEST)
    body = {}

    if junk:
        body = onion_request_v4_data_handler(junk)
    else:
        LokiLogger().logger.error(request.form)

    v4response = onion_request_v4_body_handler(body)

    return junk.transformReply(v4response)


@auth.verify_password
def verify_password(username, password):
    return check_password_hash(password_hash, password)


@app.route('/get_statistics_data', methods=[POST])
@auth.login_required
def get_statistics_data():
    if auth.current_user():
        start_date = request.json.get(START_DATE)
        end_date = request.json.get(END_DATE)
        total_num_include = request.json.get(TOTAL_MESSAGE_NUMBER)
        ios_pn_num_include = request.json.get(IOS_PN_NUMBER)
        android_pn_num_include = request.json.get(ANDROID_PN_NUMBER)
        closed_group_message_include = request.json.get(CLOSED_GROUP_MESSAGE_NUMBER)
        keys_to_remove = []
        if total_num_include is not None and int(total_num_include) == 0:
            keys_to_remove.append(TOTAL_MESSAGE_NUMBER)
        if ios_pn_num_include is not None and int(ios_pn_num_include) == 0:
            keys_to_remove.append(IOS_PN_NUMBER)
        if android_pn_num_include is not None and int(android_pn_num_include) == 0:
            keys_to_remove.append(ANDROID_PN_NUMBER)
        if closed_group_message_include is not None and int(closed_group_message_include) == 0:
            keys_to_remove.append(CLOSED_GROUP_MESSAGE_NUMBER)

        data = DatabaseHelperV2().get_stats_data(start_date, end_date)
        for item in data:
            for key in keys_to_remove:
                item.pop(key, None)
        return jsonify({CODE: 0,
                        DATA: data})


if __name__ == '__main__':
    app.logger.disabled = True
    logging.getLogger('werkzeug').disabled = True
    logging.getLogger('tornado.access').disabled = True
    runner.run_tasks()
    port = 3000 if debug_mode else 5000
    http_server = HTTPServer(WSGIContainer(app), no_keep_alive=True)
    http_server.listen(port)
    loop.start()<|MERGE_RESOLUTION|>--- conflicted
+++ resolved
@@ -14,17 +14,10 @@
 
 from taskRunner import TaskRunner
 from const import *
-<<<<<<< HEAD
-from lokiLogger import LokiLogger
 from utils import decrypt, encrypt, make_symmetric_key, onion_request_data_handler, onion_request_v4_data_handler, DeviceType, is_ios_device_token
-from databaseHelperV2 import DatabaseHelperV2
-from observer import Observer
-=======
-from utils import decrypt, encrypt, make_symmetric_key, onion_request_data_handler, onion_request_v4_data_handler
 from tools.lokiLogger import LokiLogger
 from tools.databaseHelperV2 import DatabaseHelperV2
 from tools.pushNotificationHandler import PushNotificationHelperV2
->>>>>>> cf51f63d
 from crypto import parse_junk
 
 resource.setrlimit(resource.RLIMIT_NOFILE, (65536, 65536))
@@ -43,12 +36,7 @@
 loop = IOLoop.instance()
 signal.signal(signal.SIGTERM, handle_exit)
 
-<<<<<<< HEAD
-# PN approach V2 #
-PN_helper_v2 = PushNotificationHelperV2(logger, database_helper, observer)
-=======
 runner = TaskRunner()
->>>>>>> cf51f63d
 
 
 def register_v2(args):
@@ -64,11 +52,7 @@
         device_type = DeviceType.iOS if is_ios_device_token(device_token) else DeviceType.Android
 
     if device_token and session_id:
-<<<<<<< HEAD
-        PN_helper_v2.register(device_token, session_id, device_type)
-=======
-        PushNotificationHelperV2().register(device_token, session_id)
->>>>>>> cf51f63d
+        PushNotificationHelperV2().register.register(device_token, session_id, device_type)
         return 1, SUCCESS
     else:
         LokiLogger().logger.info("Onion routing register error")
